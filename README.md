--- conflicted
+++ resolved
@@ -1,6 +1,5 @@
 # AutoForge - DevOps Configuration Generator
 
-<<<<<<< HEAD
 **Automated DevOps lifecycle creation for any project - Multi-Cloud deployment with AI-powered optimization**
 
 An intelligent MCP (Model Context Protocol) server that analyzes your project, automatically determines optimal infrastructure requirements, and generates a complete DevOps setup with **multi-cloud support** (AWS, Azure, GCP), dependency mapping, and **zero-config deployment**.
@@ -65,47 +64,6 @@
 - **Auto-detects** best cloud provider
 - **Completes in ~5 minutes** (vs 2 hours manual)
 - **8-step automated workflow** with progress tracking
-=======
-## 🚀 Executive Summary
-
-**AutoForge** is a comprehensive DevOps automation platform that analyzes codebases and automatically generates production-ready infrastructure, CI/CD pipelines, security configurations, and monitoring solutions. Built as a Model Context Protocol (MCP) server, it integrates seamlessly with AI assistants like Claude to provide intelligent DevOps automation.
-
----
-
-## 📋 Table of Contents
-
-1. [Overview](#overview)
-2. [Architecture](#architecture)
-3. [Core Components](#core-components)
-4. [Workflow](#workflow)
-5. [Setup Instructions](#setup-instructions)
-6. [How It Works](#how-it-works)
-7. [Features](#features)
-8. [Usage Examples](#usage-examples)
-9. [Technology Stack](#technology-stack)
-10. [Security](#security)
-
----
-
-## 🎯 Overview
-
-### What is AutoForge?
-
-AutoForge is an intelligent DevOps assistant that:
-- **Analyzes** your project structure and dependencies
-- **Calculates** resource requirements automatically
-- **Generates** complete DevOps configurations
-- **Provides** best practices and security recommendations
-- **Creates** production-ready deployment artifacts
-
-### Key Benefits
-
-✅ **Time Savings**: Reduce configuration time from days to minutes  
-✅ **Best Practices**: Industry-standard configurations built-in  
-✅ **Consistency**: Standardized DevOps across all projects  
-✅ **Security First**: Built-in security scanning and policies  
-✅ **Multi-Platform**: Support for various cloud providers and tools  
->>>>>>> ebc18511
 
 ---
 
@@ -172,7 +130,6 @@
     N --> P
     O --> P
 ```
-<<<<<<< HEAD
 ┌──────────────────────────────────────────────────────────────────┐
 │                 MCP DevOps Automation Server v2.0                │
 ├──────────────────────────────────────────────────────────────────┤
@@ -219,288 +176,6 @@
   - GCP CLI (`gcloud auth login`)
 - Terraform 1.0+ (for infrastructure deployment)
 - kubectl 1.33+ (for Kubernetes management)
-=======
-
-### Component Architecture
-
-```mermaid
-graph LR
-    subgraph "Core Modules"
-        A[index.ts] --> B[devops-tools.ts]
-    end
-    
-    subgraph "Analyzers"
-        C[project-analyzer.ts]
-        D[resource-calculator.ts]
-    end
-    
-    subgraph "Generators"
-        E[kubernetes-generator.ts]
-        F[terraform-generator.ts]
-        G[helm-generator.ts]
-        H[cicd-generator.ts]
-        I[ansible-generator.ts]
-        J[argocd-generator.ts]
-        K[monitoring-generator.ts]
-        L[security-generator.ts]
-    end
-    
-    B --> C
-    B --> D
-    C --> E
-    C --> F
-    C --> G
-    D --> H
-    C --> I
-    C --> J
-    C --> K
-    C --> L
-```
-
----
-
-## 🔧 Core Components
-
-### 1. **Project Analyzer** (`project-analyzer.ts`)
-
-**Purpose**: Analyzes project structure, detects frameworks, and identifies technology stack
-
-**Key Functions**:
-- Framework detection (React, Angular, Vue, Express, Django, Spring Boot, etc.)
-- Dependency analysis
-- Service type identification
-- Database detection
-- Port configuration
-- Build command detection
-
-**Output**: Comprehensive project analysis with recommendations
-
-### 2. **Resource Calculator** (`resource-calculator.ts`)
-
-**Purpose**: Calculates optimal resource allocations based on project characteristics
-
-**Calculations**:
-- CPU requirements (requests & limits)
-- Memory requirements (requests & limits)
-- Storage needs
-- Replica counts
-- Autoscaling parameters
-- Node affinity rules
-
-**Algorithm**:
-```typescript
-Base Resources + Framework Weight + Dependency Impact + Traffic Load = Final Resources
-```
-
-### 3. **Kubernetes Generator** (`kubernetes-generator.ts`)
-
-**Purpose**: Creates production-ready Kubernetes manifests
-
-**Generates**:
-- Deployment configurations
-- Service definitions
-- ConfigMaps
-- Secrets (templates)
-- Ingress rules
-- PersistentVolumeClaims
-- HorizontalPodAutoscaler
-- NetworkPolicies
-
-### 4. **Terraform Generator** (`terraform-generator.ts`)
-
-**Purpose**: Generates Infrastructure as Code for cloud providers
-
-**Supports**:
-- AWS (ECS, RDS, S3, CloudFront, etc.)
-- Azure (AKS, App Service, etc.)
-- GCP (GKE, Cloud SQL, etc.)
-- Multi-region deployments
-- VPC/Network configurations
-- Load balancers
-- DNS management
-
-### 5. **Helm Generator** (`helm-generator.ts`)
-
-**Purpose**: Creates Helm charts for Kubernetes deployments
-
-**Generates**:
-- Chart.yaml
-- values.yaml
-- Template files
-- NOTES.txt
-- Dependency management
-
-### 6. **CI/CD Generator** (`cicd-generator.ts`)
-
-**Purpose**: Creates continuous integration and deployment pipelines
-
-**Platforms**:
-- GitHub Actions
-- GitLab CI
-- Jenkins
-- Azure DevOps
-- CircleCI
-
-**Stages**:
-- Build
-- Test
-- Security scanning
-- Docker image build
-- Deployment
-- Rollback strategies
-
-### 7. **Ansible Generator** (`ansible-generator.ts`)
-
-**Purpose**: Generates configuration management playbooks
-
-**Creates**:
-- Inventory files
-- Playbooks for application deployment
-- Role definitions
-- Variable files
-- Handler configurations
-
-### 8. **ArgoCD Generator** (`argocd-generator.ts`)
-
-**Purpose**: Creates GitOps configurations for continuous deployment
-
-**Generates**:
-- Application manifests
-- Project definitions
-- Sync policies
-- Health checks
-- Automated sync waves
-
-### 9. **Monitoring Generator** (`monitoring-generator.ts`)
-
-**Purpose**: Sets up comprehensive monitoring and observability
-
-**Components**:
-- Prometheus configurations
-- Grafana dashboards
-- Alert rules
-- ServiceMonitors
-- Log aggregation (ELK/Loki)
-- Distributed tracing (Jaeger)
-
-### 10. **Security Generator** (`security-generator.ts`)
-
-**Purpose**: Implements security best practices and policies
-
-**Features**:
-- RBAC policies
-- PodSecurityPolicies
-- NetworkPolicies
-- Secret management
-- Security scanning configurations
-- Compliance policies
-- Vault integration
-- Certificate management
-
----
-
-## 🔄 Workflow
-
-### Complete Workflow Diagram
-
-```mermaid
-sequenceDiagram
-    participant Dev as Developer
-    participant AI as AI Assistant
-    participant MCP as MCP Server
-    participant PA as Project Analyzer
-    participant RC as Resource Calculator
-    participant Gen as Generators
-    participant Out as Output Files
-
-    Dev->>AI: "Generate DevOps config for my project"
-    AI->>MCP: analyze_project(path)
-    MCP->>PA: Scan project files
-    PA->>PA: Detect frameworks & dependencies
-    PA->>MCP: Return analysis
-    
-    MCP->>RC: Calculate resources(analysis)
-    RC->>RC: Compute CPU, Memory, Storage
-    RC->>MCP: Return resource specs
-    
-    AI->>MCP: generate_kubernetes_config(analysis)
-    MCP->>Gen: Create K8s manifests
-    Gen->>Out: Write YAML files
-    
-    AI->>MCP: generate_terraform_config(analysis)
-    MCP->>Gen: Create Terraform files
-    Gen->>Out: Write .tf files
-    
-    AI->>MCP: generate_cicd_pipeline(analysis)
-    MCP->>Gen: Create pipeline config
-    Gen->>Out: Write pipeline files
-    
-    AI->>MCP: generate_monitoring_config(analysis)
-    MCP->>Gen: Create monitoring setup
-    Gen->>Out: Write monitoring configs
-    
-    Out-->>Dev: Complete DevOps Infrastructure
-```
-
-### Detailed Process Flow
-
-```mermaid
-graph TD
-    A[Start] --> B[Analyze Project]
-    B --> C{Framework Detected?}
-    C -->|Yes| D[Calculate Resources]
-    C -->|No| E[Use Default Settings]
-    E --> D
-    
-    D --> F{Select Generators}
-    
-    F --> G[Kubernetes?]
-    F --> H[Terraform?]
-    F --> I[Helm?]
-    F --> J[CI/CD?]
-    F --> K[Monitoring?]
-    F --> L[Security?]
-    
-    G --> M[Generate K8s Manifests]
-    H --> N[Generate Terraform Files]
-    I --> O[Generate Helm Charts]
-    J --> P[Generate Pipeline Config]
-    K --> Q[Generate Monitoring Setup]
-    L --> R[Generate Security Policies]
-    
-    M --> S[Validate Configurations]
-    N --> S
-    O --> S
-    P --> S
-    Q --> S
-    R --> S
-    
-    S --> T{Validation OK?}
-    T -->|Yes| U[Write Output Files]
-    T -->|No| V[Report Errors]
-    V --> W[Suggest Fixes]
-    
-    U --> X[Complete]
-    W --> X
-```
-
----
-
-## 🛠️ Setup Instructions
-
-### Prerequisites
-
-**Required Software**:
-- Node.js 18+ or 20+
-- npm or yarn
-- Git
-
-**Optional Tools** (for full functionality):
-- Docker
-- Kubernetes (kubectl)
-- Terraform
-- Helm
->>>>>>> ebc18511
 
 ### Installation Steps
 
@@ -519,16 +194,11 @@
 
 #### 3. Build the Project
 
-<<<<<<< HEAD
 # Test all features
 node test-new-features.js
 
 # Start the MCP server
 npm start
-=======
-```bash
-npm run build
->>>>>>> ebc18511
 ```
 
 #### 4. Configure MCP Server
@@ -540,7 +210,6 @@
   "mcpServers": {
     "autoforge": {
       "command": "node",
-<<<<<<< HEAD
       "args": ["/path/to/mcp-devops-automation/dist/index.js"],
       "description": "Multi-cloud DevOps automation with dependency mapping"
     }
@@ -837,253 +506,6 @@
 ```
 
 ---
-=======
-      "args": [
-        "/path/to/AutoForge/build/index.js"
-      ]
-    }
-  }
-}
-```
-
-**For Cline** (VSCode Extension):
-
-```json
-{
-  "mcpServers": {
-    "autoforge": {
-      "command": "node",
-      "args": ["C:\\path\\to\\AutoForge\\build\\index.js"],
-      "disabled": false,
-      "alwaysAllow": []
-    }
-  }
-}
-```
-
-#### 5. Verify Installation
-
-Start your AI assistant and check for AutoForge tools:
-
-```
-Available tools:
-- analyze_project
-- calculate_resources
-- generate_kubernetes_config
-- generate_terraform_config
-- generate_helm_chart
-- generate_cicd_pipeline
-...
-```
-
-### Environment Configuration
-
-Create `.env` file (optional):
-
-```env
-# Default settings
-DEFAULT_NAMESPACE=default
-DEFAULT_REPLICAS=2
-DEFAULT_CPU_REQUEST=100m
-DEFAULT_MEMORY_REQUEST=128Mi
-
-# Cloud provider settings
-CLOUD_PROVIDER=aws
-AWS_REGION=us-east-1
-
-# Registry settings
-DOCKER_REGISTRY=docker.io
-```
-
----
-
-## 🎮 How It Works
-
-### Step-by-Step Execution
-
-#### Phase 1: Project Analysis
-
-1. **File Scanning**: Recursively scans project directory
-2. **Pattern Matching**: Identifies framework-specific files
-   - `package.json` → Node.js project
-   - `requirements.txt` → Python project
-   - `pom.xml` → Java/Maven project
-   - `go.mod` → Go project
-3. **Dependency Parsing**: Extracts and analyzes dependencies
-4. **Service Classification**: Determines service type (web, api, worker, etc.)
-
-**Example Analysis Output**:
-```json
-{
-  "projectName": "my-app",
-  "framework": "express",
-  "serviceType": "api",
-  "hasDatabase": true,
-  "databaseType": "postgresql",
-  "port": 3000,
-  "buildCommand": "npm run build",
-  "dependencies": ["express", "pg", "redis"]
-}
-```
-
-#### Phase 2: Resource Calculation
-
-**Algorithm**:
-
-```typescript
-function calculateResources(analysis) {
-  // Base resources
-  let cpu = 100; // millicores
-  let memory = 128; // MB
-  
-  // Framework weight
-  if (analysis.framework === 'spring-boot') {
-    cpu += 200;
-    memory += 384;
-  }
-  
-  // Dependency impact
-  memory += analysis.dependencies.length * 32;
-  
-  // Database connections
-  if (analysis.hasDatabase) {
-    cpu += 50;
-    memory += 128;
-  }
-  
-  // Apply safety margin
-  return {
-    cpuRequest: cpu + 'm',
-    cpuLimit: (cpu * 2) + 'm',
-    memoryRequest: memory + 'Mi',
-    memoryLimit: (memory * 1.5) + 'Mi'
-  };
-}
-```
-
-#### Phase 3: Configuration Generation
-
-Each generator follows this pattern:
-
-1. **Load Templates**: Use Handlebars templates
-2. **Inject Variables**: Replace placeholders with actual values
-3. **Apply Best Practices**: Add security, monitoring, etc.
-4. **Validate**: Check syntax and requirements
-5. **Write Files**: Save to appropriate directories
-
-**Example Kubernetes Generation**:
-
-```typescript
-// Input
-const analysis = { projectName: 'my-app', port: 3000 }
-const resources = { cpuRequest: '200m', memoryRequest: '256Mi' }
-
-// Generate
-const deployment = generateDeployment(analysis, resources)
-const service = generateService(analysis)
-const ingress = generateIngress(analysis)
-
-// Output: deployment.yaml, service.yaml, ingress.yaml
-```
-
-#### Phase 4: Output Organization
-
-Generated files are organized in a structured directory:
-
-```
-output/
-├── kubernetes/
-│   ├── deployment.yaml
-│   ├── service.yaml
-│   ├── ingress.yaml
-│   ├── configmap.yaml
-│   └── hpa.yaml
-├── terraform/
-│   ├── main.tf
-│   ├── variables.tf
-│   ├── outputs.tf
-│   └── provider.tf
-├── helm/
-│   ├── Chart.yaml
-│   ├── values.yaml
-│   └── templates/
-├── cicd/
-│   ├── .github/
-│   │   └── workflows/
-│   └── .gitlab-ci.yml
-├── monitoring/
-│   ├── prometheus/
-│   └── grafana/
-└── security/
-    ├── rbac.yaml
-    └── network-policy.yaml
-```
-
----
-
-## ✨ Features
-
-### 🔍 Project Analysis
-- Multi-language support (JavaScript, Python, Java, Go, PHP, Ruby)
-- Framework detection (20+ frameworks)
-- Dependency analysis
-- Database integration detection
-- Build system identification
-
-### 📊 Resource Management
-- Intelligent resource calculation
-- Auto-scaling configuration
-- Resource quota management
-- Cost optimization recommendations
-
-### ☸️ Kubernetes Support
-- Complete manifest generation
-- Multi-environment support
-- StatefulSets for databases
-- ConfigMap and Secret management
-- Network policies
-- Pod security policies
-
-### ☁️ Cloud Infrastructure
-- AWS, Azure, GCP support
-- Multi-region deployments
-- CDN configuration
-- DNS management
-- Load balancer setup
-
-### 🔄 CI/CD Pipelines
-- GitHub Actions
-- GitLab CI
-- Jenkins
-- Azure DevOps
-- CircleCI
-- Multi-stage pipelines
-- Automated testing
-- Security scanning
-
-### 📈 Monitoring & Observability
-- Prometheus metrics
-- Grafana dashboards
-- Custom alerts
-- Log aggregation
-- Distributed tracing
-- APM integration
-
-### 🔒 Security Features
-- RBAC policies
-- Network policies
-- Secret management
-- Vulnerability scanning
-- Compliance checks
-- Certificate management
-- Policy enforcement
-
-### 🎯 GitOps Ready
-- ArgoCD configurations
-- Flux compatibility
-- Automated sync
-- Rollback strategies
->>>>>>> ebc18511
 
 ---
 
@@ -1091,22 +513,8 @@
 
 ### Example 1: Analyze a Node.js Project
 
-<<<<<<< HEAD
 # Run linter
 npm run lint
-=======
-**Request**:
-```
-Analyze my Express.js project at /path/to/project
-```
-
-**Process**:
-```typescript
-analyze_project({
-  projectPath: "/path/to/project"
-})
-```
->>>>>>> ebc18511
 
 **Output**:
 ```json
@@ -1126,7 +534,6 @@
 }
 ```
 
-<<<<<<< HEAD
 ---
 
 ## 🚨 Troubleshooting
@@ -1168,223 +575,6 @@
 | **Architecture Visibility** | None | Dependency maps | **∞** 🗺️ |
 | **MCP Tools** | 4 | 9 | **+125%** 🚀 |
 | **Generated Files** | 70 | 90+ | **+29%** 📦 |
-=======
-### Example 2: Generate Complete DevOps Stack
-
-**Request**:
-```
-Generate complete DevOps configuration for my project including Kubernetes, Terraform, CI/CD, and monitoring
-```
-
-**Generated Files**:
-
-1. **Kubernetes** (8 files)
-   - deployment.yaml
-   - service.yaml
-   - ingress.yaml
-   - configmap.yaml
-   - secret.yaml
-   - hpa.yaml
-   - pdb.yaml
-   - network-policy.yaml
-
-2. **Terraform** (5 files)
-   - main.tf
-   - variables.tf
-   - outputs.tf
-   - provider.tf
-   - backend.tf
-
-3. **CI/CD** (3 files)
-   - .github/workflows/deploy.yml
-   - .github/workflows/test.yml
-   - .github/workflows/security.yml
-
-4. **Monitoring** (6 files)
-   - prometheus/prometheus.yml
-   - prometheus/rules.yml
-   - grafana/dashboard.json
-   - grafana/datasource.yml
-   - alertmanager/config.yml
-   - servicemonitor.yaml
-
-5. **Security** (4 files)
-   - rbac.yaml
-   - pod-security-policy.yaml
-   - network-policy.yaml
-   - secret-management.yaml
-
-### Example 3: Calculate Resources
-
-**Request**:
-```
-Calculate optimal resources for my Spring Boot application with PostgreSQL database
-```
-
-**Calculation**:
-```typescript
-{
-  framework: "spring-boot",      // +200 CPU, +384 MB
-  hasDatabase: true,             // +50 CPU, +128 MB
-  dependencies: 12,              // +384 MB
-  expectedTraffic: "medium"      // 2x safety margin
-}
-```
-
-**Result**:
-```yaml
-resources:
-  requests:
-    cpu: 350m
-    memory: 896Mi
-  limits:
-    cpu: 700m
-    memory: 1344Mi
-replicas: 3
-autoscaling:
-  enabled: true
-  minReplicas: 2
-  maxReplicas: 10
-  targetCPUUtilization: 70
-```
-
----
-
-## 🔧 Technology Stack
-
-### Core Technologies
-
-| Category | Technologies |
-|----------|-------------|
-| **Language** | TypeScript |
-| **Runtime** | Node.js 18+ |
-| **Protocol** | Model Context Protocol (MCP) |
-| **Testing** | Jest |
-| **Linting** | ESLint, Prettier |
-
-### Dependencies
-
-**Production**:
-- `@modelcontextprotocol/sdk` - MCP server implementation
-- `js-yaml` - YAML parsing and generation
-- `handlebars` - Template engine
-- `glob` - File pattern matching
-- `zod` - Schema validation
-- `@octokit/rest` - GitHub API integration
-
-**Development**:
-- `typescript` - TypeScript compiler
-- `jest` - Testing framework
-- `eslint` - Code linting
-- `prettier` - Code formatting
-
-### Supported Platforms
-
-**Container Orchestration**:
-- Kubernetes
-- Docker Compose
-- Docker Swarm
-
-**Cloud Providers**:
-- AWS (ECS, EKS, EC2, RDS, S3)
-- Azure (AKS, App Service, SQL Database)
-- GCP (GKE, Cloud Run, Cloud SQL)
-
-**CI/CD Platforms**:
-- GitHub Actions
-- GitLab CI
-- Jenkins
-- CircleCI
-- Azure DevOps
-
-**Infrastructure as Code**:
-- Terraform
-- Ansible
-- Helm
-
-**GitOps**:
-- ArgoCD
-- Flux
-
-**Monitoring**:
-- Prometheus
-- Grafana
-- ELK Stack
-- Jaeger
-
----
-
-## 🔐 Security
-
-### Security Features Implemented
-
-1. **Secret Management**
-   - External secret stores (Vault, AWS Secrets Manager)
-   - Encrypted secrets at rest
-   - Secret rotation policies
-
-2. **Network Security**
-   - Network policies for pod-to-pod communication
-   - Ingress/egress rules
-   - Service mesh integration (Istio/Linkerd)
-
-3. **Access Control**
-   - RBAC policies
-   - Service accounts
-   - Pod security policies
-   - Least privilege principle
-
-4. **Container Security**
-   - Non-root containers
-   - Read-only root filesystem
-   - Security contexts
-   - Resource limits
-
-5. **Vulnerability Scanning**
-   - Image scanning (Trivy, Snyk)
-   - Dependency scanning
-   - SAST/DAST integration
-   - Continuous security monitoring
-
-6. **Compliance**
-   - CIS Kubernetes benchmarks
-   - PCI-DSS guidelines
-   - HIPAA compliance
-   - SOC 2 requirements
-
-### Security Best Practices
-
-✅ Never commit secrets to version control  
-✅ Use external secret management  
-✅ Enable network policies  
-✅ Implement RBAC  
-✅ Regular security scanning  
-✅ Keep dependencies updated  
-✅ Use private registries  
-✅ Enable audit logging  
-
----
-
-## 📊 Project Statistics
-
-**Codebase Metrics**:
-- **Total Files**: 27
-- **Total Lines**: 16,890
-- **TypeScript Files**: 14
-- **Documentation Files**: 6
-- **Configuration Files**: 7
-
-**Component Breakdown**:
-- **Analyzers**: 2 modules
-- **Generators**: 8 modules
-- **Tools**: 2 modules
-- **Types**: 1 module
-
-**Dependencies**:
-- **Production**: 6 packages
-- **Development**: 9 packages
-- **Total**: 15 packages
->>>>>>> ebc18511
 
 ---
 
@@ -1401,15 +591,11 @@
 5. Run linting and tests
 6. Submit a pull request
 
-<<<<<<< HEAD
 See [CONTRIBUTING.md](CONTRIBUTING.md) for detailed guidelines.
 
 ---
 
 ## 📄 License
-=======
-### Code Standards
->>>>>>> ebc18511
 
 - Follow TypeScript best practices
 - Write comprehensive tests
@@ -1429,24 +615,14 @@
 
 ## 🙏 Acknowledgments
 
-<<<<<<< HEAD
 - Built with [Model Context Protocol (MCP)](https://modelcontextprotocol.io)
 - Multi-cloud Terraform modules from HashiCorp community
 - Inspired by GitOps and FinOps best practices
-=======
-Built with ❤️ by the AutoForge team
-
-Powered by:
-- Anthropic's Model Context Protocol
-- Claude AI
-- Open source community
->>>>>>> ebc18511
 
 ---
 
 ## 📞 Support
 
-<<<<<<< HEAD
 - **Issues:** [GitHub Issues](https://github.com/your-org/mcp-devops-automation/issues)
 - **Discussions:** [GitHub Discussions](https://github.com/your-org/mcp-devops-automation/discussions)
 - **Documentation:** Full docs in repository
@@ -1463,15 +639,4 @@
 
 *Deploy to any cloud in minutes, not days - with AI-powered optimization and dependency mapping.*
 
-**v2.0** | **9 MCP Tools** | **Multi-Cloud** | **Zero-Config** | **Production-Ready**
-=======
-- **Documentation**: [GitHub Wiki](https://github.com/vedantparmar12/AutoForge)
-- **Issues**: [GitHub Issues](https://github.com/vedantparmar12/AutoForge/issues)
-- **Discussions**: [GitHub Discussions](https://github.com/vedantparmar12/AutoForge/discussions)
-
----
-
-**Last Updated**: October 2025  
-**Version**: 1.0.0  
-**Status**: Production Ready ✅
->>>>>>> ebc18511
+**v2.0** | **9 MCP Tools** | **Multi-Cloud** | **Zero-Config** | **Production-Ready**